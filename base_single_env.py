"""
Please contact the author(s) of this library if you have any questions.
Authors:  Kai-Chieh Hsu ( kaichieh@princeton.edu )
"""

from abc import abstractmethod
from typing import Any, Tuple, Optional, Callable, List, Dict, Union
import numpy as np
import torch
from gym import spaces

from .agent import Agent
from .base_env import BaseEnv


class BaseSingleEnv(BaseEnv):
  """Implements an environment of a single agent.
  """

  def __init__(self, config_env: Any, config_agent: Any) -> None:
    super().__init__(config_env)

    # Action Space.
    action_space = np.array(config_agent.ACTION_LIMIT, dtype=np.float32)
    self.action_dim = action_space.shape[0]
    self.agent = Agent(config_agent, action_space)
    self.action_space = spaces.Box(
        low=action_space[:, 0], high=action_space[:, 1]
    )
    self.state_dim = self.agent.dyn.dim_x

    self.integrate_kwargs = getattr(config_env, "INTEGRATE_KWARGS", {})
    if "noise" in self.integrate_kwargs:
      if self.integrate_kwargs['noise'] is not None:
        self.integrate_kwargs['noise'] = np.array(
            self.integrate_kwargs['noise']
        )

  def step(
      self, action: np.ndarray, cast_torch: bool = False
  ) -> Tuple[Union[np.ndarray, torch.FloatTensor], float, bool, Dict]:
    """Implements the step function in the environment.

    Args:
        action (np.ndarray).
        cast_torch (bool): cast state to torch if True.

    Returns:
        np.ndarray: next state.
        float: the reward that ctrl wants to maximize and dstb wants to
            minimize.
        bool: True if the episode ends.
        Dict[str, Any]]: additional information of the step, such as target
            margin and safety margin used in reachability analysis.
    """

    self.cnt += 1
    state_nxt, _ = self.agent.integrate_forward(
        state=self.state, control=action, **self.integrate_kwargs
    )
    constraints = self.get_constraints(self.state, action, state_nxt)
    cost = self.get_cost(self.state, action, state_nxt, constraints)
    targets = self.get_target_margin(self.state, action, state_nxt)
    done, info = self.get_done_and_info(constraints, targets)

    self.state = np.copy(state_nxt)

    obs = self.get_obs(state_nxt)
    if cast_torch:
      obs = torch.FloatTensor(obs)

    return obs, -cost, done, info
<<<<<<< HEAD

  @abstractmethod
  def get_obs(self, state: np.ndarray) -> np.ndarray:
    raise NotImplementedError
=======
>>>>>>> 6ee6d8cd

  @abstractmethod
  def get_cost(
      self, state: np.ndarray, action: np.ndarray, state_nxt: np.ndarray,
      constraints: Optional[Dict] = None
  ) -> float:
    """
    Gets the cost given current state, current action, and next state.

    Args:
        state (np.ndarray): current states.
        action (np.ndarray): current actions.
        state_nxt (np.ndarray): next state.
        constraints (Dict): each (key, value) pair is the name and value of a
            constraint function.

    Returns:
        float: the cost to minimize.
    """
    raise NotImplementedError

  @abstractmethod
  def get_constraints(
      self, state: np.ndarray, action: np.ndarray, state_nxt: np.ndarray
  ) -> Dict:
    """
    Gets the values of all constaint functions given current state, current
    action, and next state.

    Args:
        state (np.ndarray): current states.
        action (np.ndarray): current actions.
        state_nxt (np.ndarray): next state.

    Returns:
        Dict: each (key, value) pair is the name and value of a constraint
            function.
    """
    raise NotImplementedError

  @abstractmethod
  def get_target_margin(
      self, state: np.ndarray, action: np.ndarray, state_nxt: np.ndarray
  ) -> Dict:
    """
    Gets the values of all target margin functions given current state, current
    action, and next state.

    Args:
        state (np.ndarray): current states.
        action (np.ndarray): current actions.
        state_nxt (np.ndarray): next state.

    Returns:
        Dict: each (key, value) pair is the name and value of a target margin
            function.
    """
    raise NotImplementedError

  @abstractmethod
  def get_done_and_info(
      self, constraints: Dict, targets: Dict, final_only: bool = True,
      end_criterion: Optional[str] = None
  ) -> Tuple[bool, Dict]:
    """
    Gets the done flag and a dictionary to provide additional information of
    the step function given current state, current action, next state,
    constraints, and targets.

    Args:
        constraints (Dict): each (key, value) pair is the name and value of a
            constraint function.
        targets (Dict): each (key, value) pair is the name and value of a
            target margin function.

    Returns:
        bool: True if the episode ends.
        Dict: additional information of the step, such as target margin and
            safety margin used in reachability analysis.
    """
    raise NotImplementedError

  def simulate_one_trajectory(
      self,
      T_rollout: int,
      end_criterion: str,
      reset_kwargs: Optional[Dict] = None,
      action_kwargs: Optional[Dict] = None,
      rollout_step_callback: Optional[Callable] = None,
      rollout_episode_callback: Optional[Callable] = None,
  ) -> Tuple[np.ndarray, int, Dict]:
    """
    Rolls out the trajectory given the horizon, termination criterion, reset
    keyword arguments, callback afeter every step, and callout after the
    rollout.

    Args:
        T_rollout (int): rollout horizon.
        end_criterion (str): termination criterion.
        reset_kwargs (Dict): keyword argument dictionary for reset function.
        action_kwargs (Dict): keyword argument dictionary for get_action
            function.
        rollout_step_callback (Callable): function to call after every step.
        rollout_episode_callback (Callable): function to call after rollout.

    Returns:
        np.ndarray: state trajectory.
        int: result (0: unfinished, 1: success, -1: failure).
        Dict: auxiliarry information -
            "action_hist": action sequence.
            "plan_hist": planning info for every step.
            "reward_hist": rewards for every step.
            "step_hist": information for every step.
    """
    # Stores the environment attributes and sets to rollout settings.
    timeout_backup = self.timeout
    end_criterion_backup = self.end_criterion
    self.timeout = T_rollout
    self.end_criterion = end_criterion
    if reset_kwargs is None:
      reset_kwargs = {}
    if action_kwargs is None:
      action_kwargs = {}

    state_hist = []
    action_hist = []
    reward_hist = []
    plan_hist = []
    step_hist = []

    # Initializes robot.
    if self.agent.policy.policy_type == "iLQR":
      init_control = np.zeros((self.action_dim, self.agent.policy.N - 1))
    result = 0
    obs = self.reset(**reset_kwargs)
    state_hist.append(self.state)

    for t in range(T_rollout):
      # Gets action.
      if self.agent.policy.policy_type == "iLQR":
        action, solver_info = self.agent.policy.get_action(
            state=self.state, controls=init_control, **action_kwargs
        )
      elif self.agent.policy.policy_type == "NNCS":
        with torch.no_grad():
          obs_tensor = torch.FloatTensor(obs).to(self.agent.policy.device)
          action, solver_info = self.agent.policy.get_action(
              state=obs_tensor, **action_kwargs
          )

      # Applies action: `done` and `info` are evaluated at the next state.
      obs, reward, done, step_info = self.step(action)

      # Executes step callback and stores history.
      state_hist.append(self.state)
      action_hist.append(action)
      plan_hist.append(solver_info)
      reward_hist.append(reward)
      step_hist.append(step_info)
      if rollout_step_callback is not None:
        rollout_step_callback(
            self, state_hist, action_hist, plan_hist, step_hist
        )

      # Checks termination criterion.
      if done:
        if step_info["done_type"] == "success":
          result = 1
        elif step_info["done_type"] == "failure":
          result = -1
        break

      if self.agent.policy.policy_type == "iLQR":  # Better warmup.
        init_control[:, :-1] = solver_info['controls'][:, 1:]
        init_control[:, -1] = 0.

    if rollout_episode_callback is not None:
      rollout_episode_callback(
          self, state_hist, action_hist, plan_hist, step_hist
      )
    # Reverts to training setting.
    self.timeout = timeout_backup
    self.end_criterion = end_criterion_backup
    return np.array(state_hist), result, dict(
        action_hist=np.array(action_hist), plan_hist=plan_hist,
        reward_hist=np.array(reward_hist), step_hist=step_hist
    )

  def simulate_trajectories(
      self,
      num_trajectories: int,
      T_rollout: int,
      end_criterion: str,
      reset_kwargs_list: Optional[Union[List[Dict], Dict]] = None,
      action_kwargs_list: Optional[Union[List[Dict], Dict]] = None,
      rollout_step_callback: Optional[Callable] = None,
      rollout_episode_callback: Optional[Callable] = None,
  ):
    """
    Rolls out multiple trajectories given the horizon, termination criterion,
    reset keyword arguments, callback afeter every step, and callback after the
    rollout. Need to call env.reset() after this function to revert back to the
    training mode.
    """

    if isinstance(reset_kwargs_list, list):
      assert num_trajectories == len(reset_kwargs_list), (
          "The length of reset_kwargs_list does not match with",
          "the number of rollout trajectories"
      )
    if isinstance(action_kwargs_list, list):
      assert num_trajectories == len(action_kwargs_list), (
          "The length of action_kwargs_list does not match with",
          "the number of rollout trajectories"
      )

    results = np.empty(shape=(num_trajectories,), dtype=int)
    length = np.empty(shape=(num_trajectories,), dtype=int)

    trajectories = []
    for trial in range(num_trajectories):
      if isinstance(reset_kwargs_list, list):
        reset_kwargs = reset_kwargs_list[trial]
      else:
        reset_kwargs = reset_kwargs_list
      if isinstance(action_kwargs_list, list):
        action_kwargs = action_kwargs_list[trial]
      else:
        action_kwargs = action_kwargs_list

      state_hist, result, _ = self.simulate_one_trajectory(
          T_rollout=T_rollout, end_criterion=end_criterion,
          reset_kwargs=reset_kwargs, action_kwargs=action_kwargs,
          rollout_step_callback=rollout_step_callback,
          rollout_episode_callback=rollout_episode_callback
      )
      trajectories.append(state_hist)
      results[trial] = result
      length[trial] = len(state_hist)

    return trajectories, results, length<|MERGE_RESOLUTION|>--- conflicted
+++ resolved
@@ -21,7 +21,7 @@
     super().__init__(config_env)
 
     # Action Space.
-    action_space = np.array(config_agent.ACTION_LIMIT, dtype=np.float32)
+    action_space = np.array(config_agent.ACTION_RANGE, dtype=np.float32)
     self.action_dim = action_space.shape[0]
     self.agent = Agent(config_agent, action_space)
     self.action_space = spaces.Box(
@@ -70,13 +70,6 @@
       obs = torch.FloatTensor(obs)
 
     return obs, -cost, done, info
-<<<<<<< HEAD
-
-  @abstractmethod
-  def get_obs(self, state: np.ndarray) -> np.ndarray:
-    raise NotImplementedError
-=======
->>>>>>> 6ee6d8cd
 
   @abstractmethod
   def get_cost(
